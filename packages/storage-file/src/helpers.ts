--- conflicted
+++ resolved
@@ -37,10 +37,8 @@
   let fd: fs.FileHandle | null = null;
   let res: Buffer;
   try {
-<<<<<<< HEAD
     // adjust for symbolic links
     filePath = await fs.realpath(filePath);
-=======
     const { size } = await fs.lstat(filePath);
     // build offset and length as necessary
     if (suffix !== undefined) {
@@ -64,7 +62,6 @@
     if (offset + length > size) length = size - offset;
 
     // read file
->>>>>>> 67d35f81
     fd = await fs.open(filePath, "r");
     res = Buffer.alloc(length);
     await fd.read(res, 0, length, offset);
