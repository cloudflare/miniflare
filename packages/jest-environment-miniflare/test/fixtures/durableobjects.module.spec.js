<<<<<<< HEAD
import { jest } from "@jest/globals";
=======
import { DurableObjectId } from "@miniflare/durable-objects";
>>>>>>> 90401625

beforeAll(async () => {
  const { TEST_OBJECT } = getMiniflareBindings();
  const id = TEST_OBJECT.idFromName("test");
  const storage = await getMiniflareDurableObjectStorage(id);
  await storage.put("test", "value");
});

test("Durable Objects", async () => {
  const { TEST_OBJECT } = getMiniflareBindings();
  const id = TEST_OBJECT.idFromName("test");
  const stub = TEST_OBJECT.get(id);
  const res = await stub.fetch("https://object/");
  expect(await res.text()).toBe("durable:https://object/:value");
});

test("Durable Objects direct", async () => {
  class Counter {
    constructor(state) {
      this.storage = state.storage;
    }
    async fetch() {
      const count = (await this.storage.get("count")) ?? 0;
      void this.storage.put("count", count + 1);
      return new Response(String(count));
    }
  }

  // https://github.com/cloudflare/miniflare/issues/157
  const env = getMiniflareBindings();
  // Doesn't matter too much that we're using a different object binding here
  const id = env.TEST_OBJECT.idFromName("test");
  const state = await getMiniflareDurableObjectState(id);
  const object = new Counter(state, env);
  const [res1, res2] = await Promise.all([
    runWithMiniflareDurableObjectGates(state, () =>
      object.fetch(new Request("https://object/"))
    ),
    runWithMiniflareDurableObjectGates(state, () =>
      object.fetch(new Request("https://object/"))
    ),
  ]);
  expect(await state.storage.get("count")).toBe(2);
  expect(await res1.text()).toBe("0");
  expect(await res2.text()).toBe("1");
});

<<<<<<< HEAD
test("Access to Durable Object instance", async () => {
  const env = getMiniflareBindings();
  const id = env.TEST_OBJECT.idFromName("test");
  const stub = env.TEST_OBJECT.get(id);
  const instance = await getMiniflareDurableObjectInstance(id);
  const fetch = jest.spyOn(instance, "fetch");

  await stub.fetch(new Request("https://object/"));

  expect(instance.constructor.name).toBe("TestObject");
  expect(fetch).toHaveBeenCalled();
=======
test("Durable Objects list", async () => {
  const env = getMiniflareBindings();

  // From beforeAll
  expect(await getMiniflareDurableObjectIds("TEST_OBJECT")).toHaveLength(1);

  const id = env.TEST_OBJECT.idFromName("test");
  env.TEST_OBJECT.get(id);
  expect(await getMiniflareDurableObjectIds("TEST_OBJECT")).toHaveLength(1);
  expect((await getMiniflareDurableObjectIds("TEST_OBJECT"))[0]).toMatchObject(
    new DurableObjectId("TEST_OBJECT", id.toString())
  );

  const id2 = env.TEST_OBJECT.idFromName("test2");
  const stub = env.TEST_OBJECT.get(id2);
  await stub.fetch("https://object/");
  expect(await getMiniflareDurableObjectIds("TEST_OBJECT")).toHaveLength(2);
  expect((await getMiniflareDurableObjectIds("TEST_OBJECT"))[1]).toMatchObject(
    new DurableObjectId("TEST_OBJECT", id2.toString())
  );
>>>>>>> 90401625
});<|MERGE_RESOLUTION|>--- conflicted
+++ resolved
@@ -1,8 +1,5 @@
-<<<<<<< HEAD
+import { DurableObjectId } from "@miniflare/durable-objects";
 import { jest } from "@jest/globals";
-=======
-import { DurableObjectId } from "@miniflare/durable-objects";
->>>>>>> 90401625
 
 beforeAll(async () => {
   const { TEST_OBJECT } = getMiniflareBindings();
@@ -50,19 +47,6 @@
   expect(await res2.text()).toBe("1");
 });
 
-<<<<<<< HEAD
-test("Access to Durable Object instance", async () => {
-  const env = getMiniflareBindings();
-  const id = env.TEST_OBJECT.idFromName("test");
-  const stub = env.TEST_OBJECT.get(id);
-  const instance = await getMiniflareDurableObjectInstance(id);
-  const fetch = jest.spyOn(instance, "fetch");
-
-  await stub.fetch(new Request("https://object/"));
-
-  expect(instance.constructor.name).toBe("TestObject");
-  expect(fetch).toHaveBeenCalled();
-=======
 test("Durable Objects list", async () => {
   const env = getMiniflareBindings();
 
@@ -83,5 +67,17 @@
   expect((await getMiniflareDurableObjectIds("TEST_OBJECT"))[1]).toMatchObject(
     new DurableObjectId("TEST_OBJECT", id2.toString())
   );
->>>>>>> 90401625
+});
+
+test("Access to Durable Object instance", async () => {
+  const env = getMiniflareBindings();
+  const id = env.TEST_OBJECT.idFromName("test");
+  const stub = env.TEST_OBJECT.get(id);
+  const instance = await getMiniflareDurableObjectInstance(id);
+  const fetch = jest.spyOn(instance, "fetch");
+
+  await stub.fetch(new Request("https://object/"));
+
+  expect(instance.constructor.name).toBe("TestObject");
+  expect(fetch).toHaveBeenCalled();
 });