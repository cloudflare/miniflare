import vm from "vm";
import type {
  EnvironmentContext,
  JestEnvironment,
  JestEnvironmentConfig,
} from "@jest/environment";
import { LegacyFakeTimers, ModernFakeTimers } from "@jest/fake-timers";
import type { Circus, Config, Global } from "@jest/types";
import { CachePlugin } from "@miniflare/cache";
import {
  BindingsPlugin,
  CorePlugin,
  MiniflareCore,
  createFetchMock,
} from "@miniflare/core";
import {
  DurableObjectId,
  DurableObjectStorage,
  DurableObjectsPlugin,
} from "@miniflare/durable-objects";
import { HTMLRewriterPlugin } from "@miniflare/html-rewriter";
import { KVPlugin } from "@miniflare/kv";
import { R2Plugin } from "@miniflare/r2";
import { VMScriptRunner, defineHasInstances } from "@miniflare/runner-vm";
import { Context, NoOpLog } from "@miniflare/shared";
import { SitesPlugin } from "@miniflare/sites";
import { WebSocketPlugin } from "@miniflare/web-sockets";
import { ModuleMocker } from "jest-mock";
import { installCommonGlobals } from "jest-util";
import { MockAgent } from "undici";
import { StackedMemoryStorageFactory } from "./storage";

declare global {
  function getMiniflareBindings<Bindings = Context>(): Bindings;
  function getMiniflareDurableObjectStorage(
    id: DurableObjectId
  ): Promise<DurableObjectStorage>;
<<<<<<< HEAD
  function getMiniflareFetchMock(): MockAgent;
=======
  function flushMiniflareDurableObjectAlarms(
    ids: DurableObjectId[]
  ): Promise<void>;
>>>>>>> c776fe4e
}

// MiniflareCore will ensure CorePlugin is first and BindingsPlugin is last,
// so help it out by doing it ourselves so it doesn't have to. BuildPlugin
// is intentionally omitted as the worker should only be built once per test
// run, as opposed to once per test suite. The user is responsible for this.
const PLUGINS = {
  CorePlugin,
  KVPlugin,
  R2Plugin,
  DurableObjectsPlugin,
  CachePlugin,
  SitesPlugin,
  HTMLRewriterPlugin,
  WebSocketPlugin,
  BindingsPlugin,
};

export type Timer = {
  id: number;
  ref: () => Timer;
  unref: () => Timer;
};

const log = new NoOpLog();

// Adapted from jest-environment-node:
// https://github.com/facebook/jest/blob/8f2cdad7694f4c217ac779d3f4e3a150b5a3d74d/packages/jest-environment-node/src/index.ts
export default class MiniflareEnvironment implements JestEnvironment<Timer> {
  private readonly config: Config.ProjectConfig;
  private context: vm.Context | null;

  fakeTimers: LegacyFakeTimers<Timer> | null;
  fakeTimersModern: ModernFakeTimers | null;

  global: Global.Global;
  moduleMocker: ModuleMocker | null;

  customExportConditions = ["worker", "browser"];

  private readonly storageFactory = new StackedMemoryStorageFactory();
  private readonly scriptRunner: VMScriptRunner;
  private readonly mockAgent: MockAgent;

  constructor(
    config:
      | Config.ProjectConfig /* Jest 27 */
      | JestEnvironmentConfig /* Jest 28 */,
    _context: EnvironmentContext
  ) {
    // Normalise config object to `Config.ProjectConfig`
    if ("projectConfig" in config) config = config.projectConfig;
    this.config = config;

    // Intentionally allowing code generation as some coverage tools require it
    this.context = vm.createContext({});
    // Make sure we define custom [Symbol.hasInstance]s for primitives so
    // cross-realm instanceof works correctly. This is done automatically
    // when running scripts using @miniflare/runner-vm, but we might not be
    // using Durable Objects, so may never do this.
    defineHasInstances(this.context);
    this.scriptRunner = new VMScriptRunner(this.context);

    this.mockAgent = createFetchMock();

    const global = (this.global = vm.runInContext("this", this.context));
    global.global = global;
    global.self = global;
    global.clearInterval = clearInterval;
    global.clearTimeout = clearTimeout;
    global.setInterval = setInterval;
    global.setTimeout = setTimeout;

    // Lots of Node packages check for Buffer in an unsafe way, begrudgingly
    // adding it as it also means Webpack users polyfilling Buffer can import
    // their scripts without bundling first
    global.Buffer = Buffer;

    installCommonGlobals(global, this.config.globals);

    if ("customExportConditions" in this.config.testEnvironmentOptions) {
      const { customExportConditions } = this.config.testEnvironmentOptions;
      if (
        Array.isArray(customExportConditions) &&
        customExportConditions.every((item) => typeof item === "string")
      ) {
        this.customExportConditions = customExportConditions;
      } else {
        throw new Error(
          "Custom export conditions specified but they are not an array of strings"
        );
      }
    }

    this.moduleMocker = new ModuleMocker(global);

    // Install fake timers
    // TODO: probably need to input gate these
    const timerIdToRef = (id: number) => ({
      id,
      ref() {
        return this;
      },
      unref() {
        return this;
      },
    });
    const timerRefToId = (timer: Timer): number | undefined =>
      (timer && timer.id) || undefined;
    this.fakeTimers = new LegacyFakeTimers({
      config: this.config,
      global,
      moduleMocker: this.moduleMocker!,
      timerConfig: { idToRef: timerIdToRef, refToId: timerRefToId },
    });
    this.fakeTimersModern = new ModernFakeTimers({
      config: this.config,
      global,
    });
  }

  async setup(): Promise<void> {
    const global = this.global as any;

    const mf = new MiniflareCore(
      PLUGINS,
      {
        log,
        storageFactory: this.storageFactory,
        scriptRunner: this.scriptRunner,
        // Only run the script if we're using Durable Objects and need to have
        // access to the exported classes. This means we're only running the
        // script in modules mode, so we don't need to worry about
        // addEventListener being called twice (once when the script is run, and
        // again when the user imports the worker in Jest tests).
        scriptRunForModuleExports: true,
      },
      {
        // Autoload configuration files from default locations by default,
        // like the CLI (but allow the user to disable this/customise locations)
        wranglerConfigPath: true,
        packagePath: true,
        envPathDefaultFallback: true,

        // Apply user's custom Miniflare options
        ...this.config.testEnvironmentOptions,

        globals: {
          ...(this.config.testEnvironmentOptions?.globals as any),

          // Make sure fancy jest console and faked timers are included
          console: global.console,
          setTimeout: global.setTimeout,
          setInterval: global.setInterval,
          clearTimeout: global.clearTimeout,
          clearInterval: global.clearInterval,
        },

        // These options cannot be overwritten:
        // - We get the global scope once, so watch mode wouldn't do anything,
        //   apart from stopping Jest exiting
        watch: false,
        // - Persistence must be disabled for stacked storage to work
        kvPersist: false,
        cachePersist: false,
        durableObjectsPersist: false,
        // - Allow all global operations, tests will be outside of a request
        //   context, but we definitely want to allow people to access their
        //   namespaces, perform I/O, etc.
        globalAsyncIO: true,
        globalTimers: true,
        globalRandom: true,
        // - Use the actual `Date` class. We'll be operating outside a request
        //   context, so we'd be returning the actual time anyway, and this
        //   might mess with Jest's own mocking.
        actualTime: true,

        fetchMock: this.mockAgent,
      }
    );

    const mfGlobalScope = await mf.getGlobalScope();
    mfGlobalScope.global = global;
    mfGlobalScope.self = global;
    // Make sure Miniflare's global scope is assigned to Jest's global context,
    // even if we didn't run a script because we had no Durable Objects
    Object.assign(global, mfGlobalScope);

    // Add a way of getting bindings in modules mode to allow seeding data.
    // These names are intentionally verbose so they don't collide with anything
    // else in scope.
    const bindings = await mf.getBindings();
    global.getMiniflareBindings = () => bindings;
    global.getMiniflareDurableObjectStorage = async (id: DurableObjectId) => {
      const plugin = (await mf.getPlugins()).DurableObjectsPlugin;
      const storage = mf.getPluginStorage("DurableObjectsPlugin");
      const state = await plugin.getObject(storage, id);
      return state.storage;
    };
<<<<<<< HEAD
    global.getMiniflareFetchMock = () => this.mockAgent;
=======
    global.flushMiniflareDurableObjectAlarms = async (
      ids?: DurableObjectId[]
    ): Promise<void> => {
      const plugin = (await mf.getPlugins()).DurableObjectsPlugin;
      const storage = mf.getPluginStorage("DurableObjectsPlugin");
      return plugin.flushAlarms(storage, ids);
    };
>>>>>>> c776fe4e
  }

  async teardown(): Promise<void> {
    this.fakeTimers?.dispose();
    this.fakeTimersModern?.dispose();
    this.context = null;
    this.fakeTimers = null;
    this.fakeTimersModern = null;
  }

  exportConditions(): string[] {
    return this.customExportConditions;
  }

  getVmContext(): vm.Context | null {
    return this.context;
  }

  handleTestEvent(
    event: Circus.SyncEvent | Circus.AsyncEvent,
    _state: Circus.State
  ): void {
    // Each describe block (including the implicit root block) and test gets
    // its own isolated storage copied from its parent
    if (event.name === "run_describe_start" || event.name === "test_start") {
      this.storageFactory.push();
    }
    if (event.name === "run_describe_finish" || event.name === "test_done") {
      this.storageFactory.pop();
    }
  }
}<|MERGE_RESOLUTION|>--- conflicted
+++ resolved
@@ -35,13 +35,10 @@
   function getMiniflareDurableObjectStorage(
     id: DurableObjectId
   ): Promise<DurableObjectStorage>;
-<<<<<<< HEAD
   function getMiniflareFetchMock(): MockAgent;
-=======
   function flushMiniflareDurableObjectAlarms(
     ids: DurableObjectId[]
   ): Promise<void>;
->>>>>>> c776fe4e
 }
 
 // MiniflareCore will ensure CorePlugin is first and BindingsPlugin is last,
@@ -241,9 +238,7 @@
       const state = await plugin.getObject(storage, id);
       return state.storage;
     };
-<<<<<<< HEAD
     global.getMiniflareFetchMock = () => this.mockAgent;
-=======
     global.flushMiniflareDurableObjectAlarms = async (
       ids?: DurableObjectId[]
     ): Promise<void> => {
@@ -251,7 +246,6 @@
       const storage = mf.getPluginStorage("DurableObjectsPlugin");
       return plugin.flushAlarms(storage, ids);
     };
->>>>>>> c776fe4e
   }
 
   async teardown(): Promise<void> {
