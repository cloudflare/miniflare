--- conflicted
+++ resolved
@@ -35,21 +35,7 @@
     "extends": "../../package.json"
   },
   "dependencies": {
-<<<<<<< HEAD
-    "@miniflare/analytics-engine": "2.9.0",
-    "@miniflare/cache": "2.9.0",
-    "@miniflare/core": "2.9.0",
-    "@miniflare/d1": "2.9.0",
-    "@miniflare/durable-objects": "2.9.0",
-    "@miniflare/html-rewriter": "2.9.0",
-    "@miniflare/kv": "2.9.0",
-    "@miniflare/queues": "2.9.0",
-    "@miniflare/r2": "2.9.0",
-    "@miniflare/shared": "2.9.0",
-    "@miniflare/sites": "2.9.0",
-    "@miniflare/storage-memory": "2.9.0",
-    "@miniflare/web-sockets": "2.9.0"
-=======
+    "@miniflare/analytics-engine": "2.10.0",
     "@miniflare/cache": "2.10.0",
     "@miniflare/core": "2.10.0",
     "@miniflare/d1": "2.10.0",
@@ -62,6 +48,5 @@
     "@miniflare/sites": "2.10.0",
     "@miniflare/storage-memory": "2.10.0",
     "@miniflare/web-sockets": "2.10.0"
->>>>>>> 86346534
   }
 }