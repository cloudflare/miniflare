import assert from "assert";
import http from "http";
import net from "net";
import { Duplex } from "stream";
import type {
  IncomingRequestCfProperties,
  RequestInitCfProperties,
} from "@cloudflare/workers-types/experimental";
import exitHook from "exit-hook";
import getPort from "get-port";
import stoppable from "stoppable";
import { WebSocketServer } from "ws";
import { z } from "zod";
import { setupCf } from "./cf";
import {
  Headers,
  Request,
  RequestInfo,
  RequestInit,
  Response,
  coupleWebSocket,
  fetch,
} from "./http";
import {
  GatewayConstructor,
  GatewayFactory,
  HEADER_CF_BLOB,
  HEADER_PROBE,
  PLUGIN_ENTRIES,
  Plugins,
  SERVICE_ENTRY,
  SOCKET_ENTRY,
  maybeGetSitesManifestModule,
  normaliseDurableObject,
} from "./plugins";
import {
  HEADER_CUSTOM_SERVICE,
<<<<<<< HEAD
  HEADER_ERROR_STACK,
  JsonErrorSchema,
=======
  HEADER_ORIGINAL_URL,
>>>>>>> 4839d65b
  SourceOptions,
  getUserServiceName,
  handlePrettyErrorRequest,
  reviveError,
} from "./plugins/core";
import {
  Config,
  Runtime,
  RuntimeConstructor,
  RuntimeOptions,
  Service,
  Socket,
  Worker_Binding,
  Worker_Module,
  getSupportedRuntime,
  serializeConfig,
} from "./runtime";
import {
  Clock,
  HttpError,
  Log,
  MiniflareCoreError,
  Mutex,
  NoOpLog,
  OptionalZodTypeOf,
  UnionToIntersection,
  ValueOf,
  defaultClock,
} from "./shared";
import { anyAbortSignal } from "./shared/signal";
import { waitForRequest } from "./wait";

// ===== `Miniflare` User Options =====
export type WorkerOptions = UnionToIntersection<
  z.infer<ValueOf<Plugins>["options"]>
>;
export type SharedOptions = UnionToIntersection<
  z.infer<Exclude<ValueOf<Plugins>["sharedOptions"], undefined>>
>;
export type MiniflareOptions = SharedOptions &
  (WorkerOptions | { workers: WorkerOptions[] });

// ===== `Miniflare` Validated Options =====
type PluginWorkerOptions = {
  [Key in keyof Plugins]: z.infer<Plugins[Key]["options"]>;
};
type PluginSharedOptions = {
  [Key in keyof Plugins]: OptionalZodTypeOf<Plugins[Key]["sharedOptions"]>;
};

function validateOptions(
  opts: MiniflareOptions
): [PluginSharedOptions, PluginWorkerOptions[]] {
  // Normalise options into shared and worker-specific
  const sharedOpts = opts;
  const multipleWorkers = "workers" in opts;
  const workerOpts = multipleWorkers ? opts.workers : [opts];

  // Initialise return values
  const pluginSharedOpts = {} as PluginSharedOptions;
  const pluginWorkerOpts = Array.from(Array(workerOpts.length)).map(
    () => ({} as PluginWorkerOptions)
  );

  // Validate all options
  for (const [key, plugin] of PLUGIN_ENTRIES) {
    // @ts-expect-error pluginSharedOpts[key] could be any plugin's
    pluginSharedOpts[key] = plugin.sharedOptions?.parse(sharedOpts);
    for (let i = 0; i < workerOpts.length; i++) {
      // Make sure paths are correct in validation errors
      const path = multipleWorkers ? ["workers", i] : undefined;
      // @ts-expect-error pluginWorkerOpts[i][key] could be any plugin's
      pluginWorkerOpts[i][key] = plugin.options.parse(workerOpts[i], { path });
    }
  }

  return [pluginSharedOpts, pluginWorkerOpts];
}

// When creating user worker services, we need to know which Durable Objects
// they export. Rather than parsing JavaScript to search for class exports
// (which would have to be recursive because of `export * from ...`), we collect
// all Durable Object bindings, noting that bindings may be defined for objects
// in other services.
function getDurableObjectClassNames(
  allWorkerOpts: PluginWorkerOptions[]
): Map<string, string[]> {
  const serviceClassNames = new Map<string, string[]>();
  for (const workerOpts of allWorkerOpts) {
    const workerServiceName = getUserServiceName(workerOpts.core.name);
    for (const designator of Object.values(
      workerOpts.do.durableObjects ?? {}
    )) {
      // Fallback to current worker service if name not defined
      const [className, serviceName = workerServiceName] =
        normaliseDurableObject(designator);
      let classNames = serviceClassNames.get(serviceName);
      if (classNames === undefined) {
        serviceClassNames.set(serviceName, (classNames = []));
      }
      classNames.push(className);
    }
  }
  return serviceClassNames;
}

// ===== `Miniflare` Internal Storage & Routing =====
type OptionalGatewayFactoryType<
  Gateway extends GatewayConstructor<any> | undefined
> = Gateway extends GatewayConstructor<any>
  ? GatewayFactory<InstanceType<Gateway>>
  : undefined;
type OptionalInstanceType<
  T extends (abstract new (...args: any) => any) | undefined
> = T extends abstract new (...args: any) => any ? InstanceType<T> : undefined;
type PluginGatewayFactories = {
  [Key in keyof Plugins]: OptionalGatewayFactoryType<Plugins[Key]["gateway"]>;
};
type PluginRouters = {
  [Key in keyof Plugins]: OptionalInstanceType<Plugins[Key]["router"]>;
};

type StoppableServer = http.Server & stoppable.WithStop;

const restrictedUndiciHeaders = [
  // From Miniflare 2:
  // https://github.com/cloudflare/miniflare/blob/9c135599dc21fe69080ada17fce6153692793bf1/packages/core/src/standards/http.ts#L129-L132
  "transfer-encoding",
  "connection",
  "keep-alive",
  "expect",
];
const restrictedWebSocketUpgradeHeaders = [
  "upgrade",
  "connection",
  "sec-websocket-accept",
];

async function writeResponse(response: Response, res: http.ServerResponse) {
  const headers = Object.fromEntries(response.headers);
  res.writeHead(response.status, response.statusText, headers);
  if (response.body) {
    for await (const chunk of response.body) {
      if (chunk) res.write(chunk);
    }
  }
  res.end();
}

export class Miniflare {
  readonly #gatewayFactories: PluginGatewayFactories;
  readonly #routers: PluginRouters;
  #optionsVersion: number;
  #sharedOpts: PluginSharedOptions;
  #workerOpts: PluginWorkerOptions[];
  #log: Log;
  readonly #clock: Clock;

  readonly #runtimeConstructor: RuntimeConstructor;
  #runtime?: Runtime;
  #removeRuntimeExitHook?: () => void;
  #runtimeEntryURL?: URL;

  // Mutual exclusion lock for runtime operations (i.e. initialisation and
  // updating config). This essentially puts initialisation and future updates
  // in a queue, ensuring they're performed in calling order.
  readonly #runtimeMutex: Mutex;

  // Additionally, store `Promise`s for the call to `#init()` and the last call
  // to `setOptions()`. We need the `#init()` `Promise`, so we can propagate
  // initialisation errors in `ready`. We would have no way of catching these
  // otherwise.
  //
  // We store the last `setOptions()` `Promise` as well, so we can avoid
  // disposing or resolving `ready` until all pending `setOptions()` have
  // completed. Note we only need to store the latest one, as the mutex queue
  // will ensure all previous calls complete before starting the latest.
  //
  // We could just wait on the mutex when disposing/resolving `ready`, but we
  // use the presence of waiters on the mutex to avoid logging ready/updated
  // messages to the console if there are future updates.
  readonly #initPromise: Promise<void>;
  #lastUpdatePromise?: Promise<void>;

  // Aborted when dispose() is called
  readonly #disposeController: AbortController;
  #loopbackServer?: StoppableServer;
  #loopbackPort?: number;
  readonly #liveReloadServer: WebSocketServer;
  readonly #webSocketServer: WebSocketServer;
  readonly #webSocketExtraHeaders: WeakMap<http.IncomingMessage, Headers>;

  constructor(opts: MiniflareOptions) {
    // Initialise plugin gateway factories and routers
    this.#gatewayFactories = {} as PluginGatewayFactories;
    this.#routers = {} as PluginRouters;

    // Split and validate options
    const [sharedOpts, workerOpts] = validateOptions(opts);
    this.#optionsVersion = 1;
    this.#sharedOpts = sharedOpts;
    this.#workerOpts = workerOpts;
    this.#log = this.#sharedOpts.core.log ?? new NoOpLog();
    this.#clock = this.#sharedOpts.core.clock ?? defaultClock;
    this.#initPlugins();

    // Get supported shell for executing runtime binary
    // TODO: allow this to be configured if necessary
    this.#runtimeConstructor = getSupportedRuntime();
    const desc = this.#runtimeConstructor.description;
    this.#log.debug(`Running workerd ${desc}...`);

    this.#liveReloadServer = new WebSocketServer({ noServer: true });
    this.#webSocketServer = new WebSocketServer({
      noServer: true,
      // Disable automatic handling of `Sec-WebSocket-Protocol` header,
      // Cloudflare Workers require users to include this header themselves in
      // `Response`s: https://github.com/cloudflare/miniflare/issues/179
      handleProtocols: () => false,
    });
    // Add custom headers included in response to WebSocket upgrade requests
    this.#webSocketExtraHeaders = new WeakMap();
    this.#webSocketServer.on("headers", (headers, req) => {
      const extra = this.#webSocketExtraHeaders.get(req);
      this.#webSocketExtraHeaders.delete(req);
      if (extra) {
        for (const [key, value] of extra) {
          if (!restrictedWebSocketUpgradeHeaders.includes(key.toLowerCase())) {
            headers.push(`${key}: ${value}`);
          }
        }
      }
    });

    this.#disposeController = new AbortController();
    this.#runtimeMutex = new Mutex();
    this.#initPromise = this.#runtimeMutex.runWith(() => this.#init());
  }

  #initPlugins() {
    for (const [key, plugin] of PLUGIN_ENTRIES) {
      if (plugin.gateway !== undefined && plugin.router !== undefined) {
        const gatewayFactory = new GatewayFactory<any>(
          this.#log,
          this.#clock,
          this.#sharedOpts.core.cloudflareFetch,
          key,
          plugin.gateway,
          plugin.remoteStorage
        );
        const router = new plugin.router(this.#log, gatewayFactory);
        // @ts-expect-error this.#gatewayFactories[key] could be any plugin's
        this.#gatewayFactories[key] = gatewayFactory;
        // @ts-expect-error this.#routers[key] could be any plugin's
        this.#routers[key] = router;
      }
    }
  }

  #handleReload() {
    // Reload all connected live reload clients
    for (const ws of this.#liveReloadServer.clients) {
      ws.close(1012, "Service Restart");
    }
    // Close all existing web sockets on reload
    for (const ws of this.#webSocketServer.clients) {
      ws.close(1012, "Service Restart");
    }
  }

  async #init() {
    // This function must be run with `#runtimeMutex` held

    // Start loopback server (how the runtime accesses with Miniflare's storage)
    // using the same host as the main runtime server. This means we can use the
    // loopback server for live reload updates too.
    const host = this.#sharedOpts.core.host ?? "127.0.0.1";
    this.#loopbackServer = await this.#startLoopbackServer(0, host);
    const address = this.#loopbackServer.address();
    // Note address would be string with unix socket
    assert(address !== null && typeof address === "object");
    // noinspection JSObjectNullOrUndefined
    this.#loopbackPort = address.port;

    // Start runtime
    let entryPort = this.#sharedOpts.core.port;
    if (entryPort === 0) entryPort = await getPort();
    else if (entryPort === undefined) entryPort = await getPort({ port: 8787 });
    const opts: RuntimeOptions = {
      entryHost: host,
      entryPort,
      loopbackPort: this.#loopbackPort,
      inspectorPort: this.#sharedOpts.core.inspectorPort,
      verbose: this.#sharedOpts.core.verbose,
    };
    this.#runtime = new this.#runtimeConstructor(opts);
    this.#removeRuntimeExitHook = exitHook(() => void this.#runtime?.dispose());

    const accessibleHost =
      this.#runtime.accessibleHostOverride ??
      (host === "*" || host === "0.0.0.0" ? "127.0.0.1" : host);
    this.#runtimeEntryURL = new URL(`http://${accessibleHost}:${entryPort}`);

    const config = await this.#assembleConfig();
    assert(config !== undefined);
    const configBuffer = serializeConfig(config);
    await this.#runtime.updateConfig(configBuffer);

    // Wait for runtime to start
    if ((await this.#waitForRuntime()) && !this.#runtimeMutex.hasWaiting) {
      // Only log and trigger reload if there aren't pending updates
      this.#log.info(`Ready on ${this.#runtimeEntryURL}`);
      this.#handleReload();
    }
  }

  async #handleLoopbackCustomService(
    request: Request,
    customService: string
  ): Promise<Response> {
    const slashIndex = customService.indexOf("/");
    // TODO: technically may want to keep old versions around so can always
    //  recover this in case of setOptions()?
    const workerIndex = parseInt(customService.substring(0, slashIndex));
    const serviceName = customService.substring(slashIndex + 1);
    const service =
      this.#workerOpts[workerIndex]?.core.serviceBindings?.[serviceName];
    // Should only define custom service bindings if `service` is a function
    assert(typeof service === "function");
    try {
      const response = await service(request);
      // Validate return type as `service` is a user defined function
      // TODO: should we validate outside this try/catch?
      return z.instanceof(Response).parse(response);
    } catch (e: any) {
      // TODO: do we need to add `CF-Exception` header or something here?
      //  check what runtime does
      return new Response(e?.stack ?? e, { status: 500 });
    }
  }

  async #handleLoopbackPlugins(
    request: Request<RequestInitCfProperties>,
    url: URL
  ): Promise<Response | undefined> {
    const pathname = url.pathname;
    for (const [key] of PLUGIN_ENTRIES) {
      const pluginPrefix = `/${key}`;
      if (pathname.startsWith(pluginPrefix)) {
        // Reuse existing URL object, just remove prefix from pathname
        url.pathname = pathname.substring(pluginPrefix.length);
        // Try route using this plugin, and respond if matched
        try {
          const response = await this.#routers[key]?.route(request, url);
          if (response !== undefined) return response;
        } catch (e) {
          if (e instanceof HttpError) return e.toResponse();
          throw e;
        }
      }
    }
  }

  get #workerSrcOpts(): SourceOptions[] {
    return this.#workerOpts.map<SourceOptions>(({ core }) => core);
  }

  #handleLoopback = async (
    req: http.IncomingMessage,
    res?: http.ServerResponse
  ): Promise<Response | undefined> => {
    // Extract headers from request
    const headers = new Headers();
    for (const [name, values] of Object.entries(req.headers)) {
      // These headers are unsupported in undici fetch requests, they're added
      // automatically. For custom service bindings, we may pass this request
      // straight through to another fetch so strip them now.
      if (restrictedUndiciHeaders.includes(name)) continue;
      if (Array.isArray(values)) {
        for (const value of values) headers.append(name, value);
      } else if (values !== undefined) {
        headers.append(name, values);
      }
    }

    // Extract cf blob (if any) from headers
    const cfBlob = headers.get(HEADER_CF_BLOB);
    headers.delete(HEADER_CF_BLOB);
    assert(!Array.isArray(cfBlob)); // Only `Set-Cookie` headers are arrays
    const cf = cfBlob ? JSON.parse(cfBlob) : undefined;

    // Extract original URL passed to `fetch`
    const url = new URL(
      headers.get(HEADER_ORIGINAL_URL) ?? req.url ?? "",
      "http://127.0.0.1"
    );
    headers.delete(HEADER_ORIGINAL_URL);

    const request = new Request(url, {
      method: req.method,
      headers,
      body: req.method === "GET" || req.method === "HEAD" ? undefined : req,
      duplex: "half",
      cf,
    });

    let response: Response | undefined;
    try {
      const customService = request.headers.get(HEADER_CUSTOM_SERVICE);
      if (customService !== null) {
        request.headers.delete(HEADER_CUSTOM_SERVICE);
        response = await this.#handleLoopbackCustomService(
          request,
          customService
        );
      } else if (url.pathname === "/core/error") {
        response = await handlePrettyErrorRequest(
          this.#log,
          this.#workerSrcOpts,
          request
        );
      } else {
        // TODO: check for proxying/outbound fetch header first (with plans for fetch mocking)
        response = await this.#handleLoopbackPlugins(request, url);
      }
    } catch (e: any) {
      this.#log.error(e);
      res?.writeHead(500);
      res?.end(e?.stack ?? String(e));
      return;
    }

    if (res !== undefined) {
      if (response === undefined) {
        res.writeHead(404);
        res.end();
      } else {
        await writeResponse(response, res);
      }
    }

    return response;
  };

  #handleLoopbackUpgrade = async (
    req: http.IncomingMessage,
    socket: Duplex,
    head: Buffer
  ) => {
    // Only interested in pathname so base URL doesn't matter
    const { pathname } = new URL(req.url ?? "", "http://localhost");

    // If this is the path for live-reload, handle the request
    if (pathname === "/cdn-cgi/mf/reload") {
      this.#liveReloadServer.handleUpgrade(req, socket, head, (ws) => {
        this.#liveReloadServer.emit("connection", ws, req);
      });
      return;
    }

    // Otherwise, try handle the request in a worker
    const response = await this.#handleLoopback(req);

    // Check web socket response was returned
    const webSocket = response?.webSocket;
    if (response?.status === 101 && webSocket) {
      // Accept and couple the Web Socket
      this.#webSocketExtraHeaders.set(req, response.headers);
      this.#webSocketServer.handleUpgrade(req, socket, head, (ws) => {
        void coupleWebSocket(ws, webSocket);
        this.#webSocketServer.emit("connection", ws, req);
      });
      return;
    }

    // Otherwise, we'll be returning a regular HTTP response
    const res = new http.ServerResponse(req);
    // `socket` is guaranteed to be an instance of `net.Socket`:
    // https://nodejs.org/api/http.html#event-upgrade_1
    assert(socket instanceof net.Socket);
    res.assignSocket(socket);

    // If no response was provided, or it was an "ok" response, log an error
    if (!response || response.ok) {
      res.writeHead(500);
      res.end();
      this.#log.error(
        new TypeError(
          "Web Socket request did not return status 101 Switching Protocols response with Web Socket"
        )
      );
      return;
    }

    // Otherwise, send the response as is (e.g. unauthorised)
    await writeResponse(response, res);
  };

  #startLoopbackServer(
    port: string | number,
    hostname?: string
  ): Promise<StoppableServer> {
    return new Promise((resolve) => {
      const server = stoppable(http.createServer(this.#handleLoopback));
      server.on("upgrade", this.#handleLoopbackUpgrade);
      server.listen(port as any, hostname, () => resolve(server));
    });
  }

  #stopLoopbackServer(): Promise<void> {
    return new Promise((resolve, reject) => {
      assert(this.#loopbackServer !== undefined);
      this.#loopbackServer.stop((err) => (err ? reject(err) : resolve()));
    });
  }

  async #waitForRuntime() {
    assert(this.#runtime !== undefined);

    // Setup controller aborted when runtime exits
    const exitController = new AbortController();
    this.#runtime.exitPromise?.then(() => exitController.abort());

    // Wait for the runtime to start by repeatedly sending probe HTTP requests
    // until either:
    // 1) The runtime responds with an OK response
    // 2) The runtime exits
    // 3) The Miniflare instance is disposed
    const signal = anyAbortSignal(
      exitController.signal,
      this.#disposeController.signal
    );
    await waitForRequest(this.#runtimeEntryURL!, {
      headers: { [HEADER_PROBE]: this.#optionsVersion.toString() },
      signal,
    });

    // If we stopped waiting because of reason 2), something's gone wrong
    const disposeAborted = this.#disposeController.signal.aborted;
    const exitAborted = exitController.signal.aborted;
    if (!disposeAborted && exitAborted) {
      throw new MiniflareCoreError(
        "ERR_RUNTIME_FAILURE",
        "The Workers runtime failed to start. " +
          "There is likely additional logging output above."
      );
    }

    return !(disposeAborted || exitAborted);
  }

  async #assembleConfig(): Promise<Config> {
    const optionsVersion = this.#optionsVersion;
    const allWorkerOpts = this.#workerOpts;
    const sharedOpts = this.#sharedOpts;
    const loopbackPort = this.#loopbackPort;
    // #assembleConfig is always called after the loopback server is created
    assert(loopbackPort !== undefined);

    sharedOpts.core.cf = await setupCf(this.#log, sharedOpts.core.cf);

    const services: Service[] = [];
    const sockets: Socket[] = [
      {
        name: SOCKET_ENTRY,
        service: { name: SERVICE_ENTRY },
        // Even though we inject a `cf` object in the entry worker, allow it to
        // be customised via `dispatchFetch`
        http: { cfBlobHeader: HEADER_CF_BLOB },
      },
    ];

    const durableObjectClassNames = getDurableObjectClassNames(allWorkerOpts);

    // Dedupe services by name
    const serviceNames = new Set<string>();

    for (let i = 0; i < allWorkerOpts.length; i++) {
      const workerOpts = allWorkerOpts[i];

      // Collect all bindings from this worker
      const workerBindings: Worker_Binding[] = [];
      const additionalModules: Worker_Module[] = [];
      for (const [key, plugin] of PLUGIN_ENTRIES) {
        const pluginBindings = await plugin.getBindings(workerOpts[key], i);
        if (pluginBindings !== undefined) {
          workerBindings.push(...pluginBindings);

          if (key === "kv") {
            // Add "__STATIC_CONTENT_MANIFEST" module if sites enabled
            const module = maybeGetSitesManifestModule(pluginBindings);
            if (module !== undefined) additionalModules.push(module);
          }
        }
      }

      // Collect all services required by this worker
      for (const [key, plugin] of PLUGIN_ENTRIES) {
        const pluginServices = await plugin.getServices({
          log: this.#log,
          options: workerOpts[key],
          optionsVersion,
          sharedOptions: sharedOpts[key],
          workerBindings,
          workerIndex: i,
          durableObjectClassNames,
          additionalModules,
          loopbackPort,
        });
        if (pluginServices !== undefined) {
          for (const service of pluginServices) {
            if (service.name !== undefined && !serviceNames.has(service.name)) {
              serviceNames.add(service.name);
              services.push(service);
            }
          }
        }
      }
    }

    return { services, sockets };
  }

  get ready(): Promise<URL> {
    // If `#init()` threw, we'd like to propagate the error here, so `await` it.
    // Note we can't use `async`/`await` with getters. We'd also like to wait
    // for `setOptions` calls to complete before resolving.
    //
    // Safety of `!`: `#runtimeEntryURL` is assigned in `#init()`.
    // `#initPromise` doesn't resolve until `#init()` returns.
    return this.#initPromise
      .then(() => this.#lastUpdatePromise)
      .then(() => this.#runtimeEntryURL!);
  }

  #checkDisposed() {
    if (this.#disposeController.signal.aborted) {
      throw new MiniflareCoreError(
        "ERR_DISPOSED",
        "Cannot use disposed instance"
      );
    }
  }

  async #setOptions(opts: MiniflareOptions) {
    // This function must be run with `#runtimeMutex` held

    // Split and validate options
    // TODO: merge with previous config
    const [sharedOpts, workerOpts] = validateOptions(opts);
    this.#sharedOpts = sharedOpts;
    this.#workerOpts = workerOpts;
    this.#log = this.#sharedOpts.core.log ?? this.#log;

    // Increment version, so we know when the runtime has processed updates
    this.#optionsVersion++;
    // Assemble and serialize config using new version
    const config = await this.#assembleConfig();
    const configBuffer = serializeConfig(config);

    // Send to runtime and wait for updates to process
    assert(this.#runtime !== undefined);
    await this.#runtime.updateConfig(configBuffer);

    if ((await this.#waitForRuntime()) && !this.#runtimeMutex.hasWaiting) {
      // Only log and trigger reload if this was the last pending update
      this.#log.info(`Updated and ready on ${this.#runtimeEntryURL}`);
      this.#handleReload();
    }
  }

  setOptions(opts: MiniflareOptions): Promise<void> {
    this.#checkDisposed();
    // Wait for initial initialisation and other setOptions to complete before
    // changing options
    const promise = this.#runtimeMutex.runWith(() => this.#setOptions(opts));
    this.#lastUpdatePromise = promise;
    return promise;
  }

  async dispatchFetch(
    input: RequestInfo,
    init?: RequestInit<Partial<IncomingRequestCfProperties>>
  ): Promise<Response> {
    this.#checkDisposed();
    await this.ready;
    const forward = new Request(input, init);
    const url = new URL(forward.url);
    forward.headers.set(HEADER_ORIGINAL_URL, url.toString());
    url.protocol = this.#runtimeEntryURL!.protocol;
    url.host = this.#runtimeEntryURL!.host;
    if (forward.cf) {
      forward.headers.set(HEADER_CF_BLOB, JSON.stringify(forward.cf));
    }
<<<<<<< HEAD
    const response = await fetch(url, forward as RequestInit);

    // If the Worker threw an uncaught exception, propagate it to the caller
    const stack = response.headers.get(HEADER_ERROR_STACK);
    if (response.status === 500 && stack !== null) {
      const caught = JsonErrorSchema.parse(await response.json());
      throw reviveError(this.#workerSrcOpts, caught);
    }

    return response;
=======
    // Remove `Content-Length: 0` headers from requests when a body is set to
    // avoid `RequestContentLengthMismatch` errors
    if (
      forward.body !== null &&
      forward.headers.get("Content-Length") === "0"
    ) {
      forward.headers.delete("Content-Length");
    }
    return fetch(url, forward as RequestInit);
>>>>>>> 4839d65b
  }

  async dispose(): Promise<void> {
    this.#disposeController.abort();
    try {
      await this.#initPromise;
      await this.#lastUpdatePromise;
    } finally {
      // Cleanup as much as possible even if `#init()` threw
      this.#removeRuntimeExitHook?.();
      await this.#runtime?.dispose();
      await this.#stopLoopbackServer();
    }
  }
}

export * from "./http";
export * from "./plugins";
export * from "./runtime";
export * from "./shared";
export * from "./storage";<|MERGE_RESOLUTION|>--- conflicted
+++ resolved
@@ -35,12 +35,9 @@
 } from "./plugins";
 import {
   HEADER_CUSTOM_SERVICE,
-<<<<<<< HEAD
   HEADER_ERROR_STACK,
+  HEADER_ORIGINAL_URL,
   JsonErrorSchema,
-=======
-  HEADER_ORIGINAL_URL,
->>>>>>> 4839d65b
   SourceOptions,
   getUserServiceName,
   handlePrettyErrorRequest,
@@ -735,18 +732,6 @@
     if (forward.cf) {
       forward.headers.set(HEADER_CF_BLOB, JSON.stringify(forward.cf));
     }
-<<<<<<< HEAD
-    const response = await fetch(url, forward as RequestInit);
-
-    // If the Worker threw an uncaught exception, propagate it to the caller
-    const stack = response.headers.get(HEADER_ERROR_STACK);
-    if (response.status === 500 && stack !== null) {
-      const caught = JsonErrorSchema.parse(await response.json());
-      throw reviveError(this.#workerSrcOpts, caught);
-    }
-
-    return response;
-=======
     // Remove `Content-Length: 0` headers from requests when a body is set to
     // avoid `RequestContentLengthMismatch` errors
     if (
@@ -755,8 +740,17 @@
     ) {
       forward.headers.delete("Content-Length");
     }
-    return fetch(url, forward as RequestInit);
->>>>>>> 4839d65b
+
+    const response = await fetch(url, forward as RequestInit);
+
+    // If the Worker threw an uncaught exception, propagate it to the caller
+    const stack = response.headers.get(HEADER_ERROR_STACK);
+    if (response.status === 500 && stack !== null) {
+      const caught = JsonErrorSchema.parse(await response.json());
+      throw reviveError(this.#workerSrcOpts, caught);
+    }
+
+    return response;
   }
 
   async dispose(): Promise<void> {
